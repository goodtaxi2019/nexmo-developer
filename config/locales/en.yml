# Files in the config/locales directory are used for internationalization
# and are automatically loaded by Rails. If you want to use locales other
# than English, add the necessary files in this directory.
#
# To use the locales, use `I18n.t`:
#
#     I18n.t 'hello'
#
# In views, this is aliased to just `t`:
#
#     <%= t('hello') %>
#
# To use a different locale, set it with `I18n.locale`:
#
#     I18n.locale = :es
#
# This would use the information in config/locales/es.yml.
#
# The following keys must be escaped otherwise they will not be retrieved by
# the default I18n backend:
#
# true, false, on, off, yes, no
#
# Instead, surround them with single quotes.
#
# en:
#   'true': 'foo'
#
# To learn more, please read the Rails Internationalization guide
# available at http://guides.rubyonrails.org/i18n.html.

en:
  hello: "Hello world"
  menu:
    messaging: Messaging
    voice: Voice
    voice-api: Voice API
    sip: SIP
    account: Account
    number-insight: Number Insight
<<<<<<< HEAD
    olympus: Olympus
    messages: Messages
    workflows: Workflows
=======
    stitch: Stitch
    in-app-messaging: In-App Messaging
    in-app-voice: In-App Voice
>>>>>>> 18965dac

    us-short-codes: US Short Codes
    sms: SMS
    guides: Guides
    quickstarts: Quickstarts
    tutorials: Tutorials

    conversion-api: Conversion API
    sns: SNS

    concepts: Concepts
    building-blocks: Building Blocks

    verify: Verify

    configure: Configure
    contribute: Contribute
    structure: Structure

    sdk-documentation: SDK Documentation
    android: Android
    ios: iOS
    javascript: JavaScript

    javascript-quickstart: JS Quickstart<|MERGE_RESOLUTION|>--- conflicted
+++ resolved
@@ -38,15 +38,13 @@
     sip: SIP
     account: Account
     number-insight: Number Insight
-<<<<<<< HEAD
+    stitch: Stitch
+    in-app-messaging: In-App Messaging
+    in-app-voice: In-App Voice
+
     olympus: Olympus
     messages: Messages
     workflows: Workflows
-=======
-    stitch: Stitch
-    in-app-messaging: In-App Messaging
-    in-app-voice: In-App Voice
->>>>>>> 18965dac
 
     us-short-codes: US Short Codes
     sms: SMS
