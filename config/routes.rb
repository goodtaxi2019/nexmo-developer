Rails.application.routes.draw do
  ActiveAdmin.routes(self)

  devise_for :users, ActiveAdmin::Devise.config

  namespace :feedback do
    resources :feedbacks
  end

  namespace :admin_api, defaults: {format: 'json'} do
    resources :feedback, only: [:index]
  end

  get '/robots.txt', to: 'static#robots'

  get 'markdown/show'

  match '/markdown', to: 'markdown#preview', via: [:get, :post]

  get '/signout', to: 'sessions#destroy'

  post '/jobs/code_example_push', to: 'jobs#code_example_push'
  post '/jobs/open_pull_request', to: 'jobs#open_pull_request'

  get '/stats', to: 'dashboard#stats'

  get '/tutorials', to: 'tutorials#index'
  get '/tutorials/*document(/:code_language)', to: 'tutorials#show', constraints: DocumentationConstraint.code_language
  get '/*product/tutorials', to: 'tutorials#index', constraints: DocumentationConstraint.product_with_parent

  get '/documentation', to: 'static#documentation'

  get '/legacy', to: 'static#legacy'
  get '/team', to: 'static#team'

  get '/community/slack', to: 'slack#join'
  post '/community/slack', to: 'slack#invite'

  get '/tools', to: 'static#tools'
  get '/community', to: 'static#community'
  get '/community/past-events', to: 'static#past_events'

  get '/feeds/events', to: 'feeds#events'

  get '/changelog', to: 'changelog#index'
  get '/changelog/:version', to: 'changelog#show', constraints: { version: /\d\.\d\.\d/ }

  match '/search', to: 'search#results', via: [:get, :post]

  get '/api', to: 'api#index'

<<<<<<< HEAD
  get '/api/*definition(/:code_language)', to: 'open_api#show', as: 'open_api', constraints: { definition: /sms|media/ }
=======
  get '/api/*definition(/:code_language)', to: 'open_api#show', as: 'open_api', constraints: { definition: /sms|number\-insight/ }
>>>>>>> 7bc8d08a
  get '/api/*document(/:code_language)', to: 'api#show', constraints: DocumentationConstraint.code_language

  get '/*product/(api|ncco)-reference', to: 'markdown#api'

  scope "(:namespace)", namespace: /contribute/, defaults: { namespace: '' } do
    get '/*document(/:code_language)', to: 'markdown#show', constraints: DocumentationConstraint.documentation
  end

  get '/:product/*document(/:code_language)', to: 'markdown#show', constraints: DocumentationConstraint.documentation

  get '*unmatched_route', to: 'application#not_found'

  root 'static#landing'
end<|MERGE_RESOLUTION|>--- conflicted
+++ resolved
@@ -49,11 +49,7 @@
 
   get '/api', to: 'api#index'
 
-<<<<<<< HEAD
-  get '/api/*definition(/:code_language)', to: 'open_api#show', as: 'open_api', constraints: { definition: /sms|media/ }
-=======
-  get '/api/*definition(/:code_language)', to: 'open_api#show', as: 'open_api', constraints: { definition: /sms|number\-insight/ }
->>>>>>> 7bc8d08a
+  get '/api/*definition(/:code_language)', to: 'open_api#show', as: 'open_api', constraints: { definition: /sms|media|number\-insight/ }
   get '/api/*document(/:code_language)', to: 'api#show', constraints: DocumentationConstraint.code_language
 
   get '/*product/(api|ncco)-reference', to: 'markdown#api'
