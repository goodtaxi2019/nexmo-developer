--- conflicted
+++ resolved
@@ -14,19 +14,6 @@
 `NEXMO_API_KEY` | You can find this in your account overview
 `NEXMO_API_SECRET` | You can find this in your account overview
 
-<<<<<<< HEAD
-<h2>Local code:</h2>
-
-```tabbed_examples
-source: '_examples/messaging/sending-an-sms/basic'
-```
-
-<h2>Quickstart repo code:</h2>
-
-```tabbed_examples
-config: messaging.sms.send
-=======
 ```tabbed_content
 source: '_examples/messaging/sms/send-an-sms'
->>>>>>> d960e4bb
 ```