class DocumentationConstraint
  def self.documentation
    Nexmo::Markdown::CodeLanguage.route_constraint.merge(product_with_parent)
  end

<<<<<<< HEAD
  def self.product_list
    [
      'account',
      'application',
      'audit',
      'voice',
      'messaging',
      'verify',
      'number-insight',
      'concepts',
      'client-sdk',
      'stitch',
      'conversation',
      'messages',
      'numbers',
      'dispatch',
      'redact',
      'vonage-business-cloud',
    ]
  end

  def self.product
    { product: Regexp.new(product_list.compact.join('|')) }
  end

  def self.product_with_parent_list
    [
      'audit',
      'application',
      'voice/sip',
      'voice/voice-api',
      'messaging/sms',
      'messaging/conversion-api',
      'messaging/us-short-codes',
      'verify',
      'number-insight',
      'concepts',
      'client-sdk/in-app-voice',
      'client-sdk/in-app-video',
      'client-sdk/in-app-messaging',
      'conversation',
      'messages',
      'dispatch',
      'numbers',
      'vonage-business-cloud/smart-numbers',
      'vonage-business-cloud/integration-suite',
      'vonage-business-cloud/vbc-apis/account-api',
      'vonage-business-cloud/vbc-apis/extension-api',
      'vonage-business-cloud/vbc-apis/reports-api',
      'vonage-business-cloud/vbc-apis/user-api',
      'account/subaccounts',
      'reports',
      'redact',
    ]
  end

  def self.product_with_parent
    { product: Regexp.new(products_for_routes.compact.join('|')) }
  end

  def self.products_for_routes
    (product_with_parent_list + product_list).uniq
=======
  def self.product_with_parent
    { product: Regexp.new(product_with_parent_list.compact.join('|')) }
  end

  def self.product_with_parent_list
    raise ArgumentError, "The 'product' key in config/products.yml must be a list with at least one entry." if config.fetch('products', []).size.zero?

    @product_with_parent_list ||= config.fetch('products', [])
  end

  def self.config
    @config ||= YAML.safe_load(
      File.read("#{Rails.configuration.docs_base_path}/config/products.yml")
    )
>>>>>>> 1893d195
  end
end<|MERGE_RESOLUTION|>--- conflicted
+++ resolved
@@ -3,70 +3,10 @@
     Nexmo::Markdown::CodeLanguage.route_constraint.merge(product_with_parent)
   end
 
-<<<<<<< HEAD
-  def self.product_list
-    [
-      'account',
-      'application',
-      'audit',
-      'voice',
-      'messaging',
-      'verify',
-      'number-insight',
-      'concepts',
-      'client-sdk',
-      'stitch',
-      'conversation',
-      'messages',
-      'numbers',
-      'dispatch',
-      'redact',
-      'vonage-business-cloud',
-    ]
+  def self.products_for_routes
+    product_with_parent_list
   end
 
-  def self.product
-    { product: Regexp.new(product_list.compact.join('|')) }
-  end
-
-  def self.product_with_parent_list
-    [
-      'audit',
-      'application',
-      'voice/sip',
-      'voice/voice-api',
-      'messaging/sms',
-      'messaging/conversion-api',
-      'messaging/us-short-codes',
-      'verify',
-      'number-insight',
-      'concepts',
-      'client-sdk/in-app-voice',
-      'client-sdk/in-app-video',
-      'client-sdk/in-app-messaging',
-      'conversation',
-      'messages',
-      'dispatch',
-      'numbers',
-      'vonage-business-cloud/smart-numbers',
-      'vonage-business-cloud/integration-suite',
-      'vonage-business-cloud/vbc-apis/account-api',
-      'vonage-business-cloud/vbc-apis/extension-api',
-      'vonage-business-cloud/vbc-apis/reports-api',
-      'vonage-business-cloud/vbc-apis/user-api',
-      'account/subaccounts',
-      'reports',
-      'redact',
-    ]
-  end
-
-  def self.product_with_parent
-    { product: Regexp.new(products_for_routes.compact.join('|')) }
-  end
-
-  def self.products_for_routes
-    (product_with_parent_list + product_list).uniq
-=======
   def self.product_with_parent
     { product: Regexp.new(product_with_parent_list.compact.join('|')) }
   end
@@ -81,6 +21,5 @@
     @config ||= YAML.safe_load(
       File.read("#{Rails.configuration.docs_base_path}/config/products.yml")
     )
->>>>>>> 1893d195
   end
 end