--- conflicted
+++ resolved
@@ -2,12 +2,9 @@
   sms
   media
   number-insight
-<<<<<<< HEAD
+  stitch
   olympus/messages
   olympus/workflows
-=======
-  stitch
->>>>>>> 18965dac
 )
 
 class OpenApiConstraint
