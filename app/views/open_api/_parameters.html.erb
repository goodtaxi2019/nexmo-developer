<%
  model = false if local_assigns[:model].nil?
  callback = false if local_assigns[:callback].nil?
  format = nil if local_assigns[:format].nil?
%>

<% if parameters[0].subproperties_are_one_of_many? %>
    <h3>Any one of the following:</h3>
    <div style="margin-left: 20px;">
      <% parameters[0].properties.each do |property| %>
        <h4><%= property['description'] %></h4>
        <% if property['properties'][0].class == OasParser::Property %>
          <%= render 'parameters', parameters: property['properties'], model: model, callback: callback %>
        <% else %>
          <% dmsklandklsan %>
        <% end %>
      <% end %>
    </div>
<% else %>
  <ul class="table-list">
    <li class="table-list-header">
      <div class="table-list-columns <%= callback ? 'table-list-columns--callback' : '' %> <%= model ? 'table-list-columns--model' : '' %>">
<<<<<<< HEAD
        <div class="table-list-column" flex="2">Key</div>
        <div class="table-list-column" flex="3">Description</div>
        <% unless model %>
          <div class="table-list-column" flex="2">Example</div>
          <% unless callback %>
            <div class="table-list-column">Default</div>
          <% end %>
        <% end %>
      </div>
    </li>
    <% parameters.each do |parameter| %>
      <li>
        <div class="table-list-columns <%= callback ? 'table-list-columns--callback' : '' %> <%= model ? 'table-list-columns--model' : '' %>">
          <div class="table-list-column" flex="2">
            <b><%= parameter.name %></b><br>
=======
        <div class="table-list-column" flex="2">
          <b><%= parameter.name(format) %></b><br>

          <small>
            <% if parameter.required %>
              <span class="flag flag--strong">Required</span> |
            <% end %>
>>>>>>> 9034783d


            <small>
              <% if parameter.required %>
                <span class="flag flag--strong">Required</span> |
              <% end %>

              <% if @definition_initialization_config && @definition_initialization_config['formats'] %>
                <% if @definition_initialization_config['formats'].include? 'text/xml' %>
                  <span class="js-format" data-format="text/xml">
                    <% if parameter.is_xml_attribute? %>
                      <span class="flag">Attribute</span> |
                    <% end %>

                    <% if parameter.is_xml_text? %>
                      <span class="flag">Value</span> |
                    <% end %>
                  </span>
                <% end %>
              <% end %>

              <i>
                <%= parameter.type %>
                <% if parameter.format %>
                  (<%= parameter.format %>)
                <% end %>
                <% if parameter.array? %>
                  <br>
                  <% if parameter.items && parameter.items['type'] %>
                    of <%= (parameter.items['type']) %>'s
                  <% end %>
                <% end %>
              </i>
            </small>
          </div>

          <div class="table-list-column" flex="3">
            <% unless parameter.collection? %>
              <%= (parameter.description ? "#{parameter.description}" : '<i>None</i>').render_markdown %>
            <% end %>

            <% if parameter.enum %>
              <br>
              <small>
                <i>
                  <%= (callback || model) ? "One of:" : "Must be one of:" %>
                  <%= parameter.enum.map { |s| "<code>#{s}</code>" }.to_sentence(last_word_connector: 'or', two_words_connector: 'or').html_safe %>
                </i>
              </small>
            <% end %>

            <% if parameter.raw['x-possible-values'] %>
              <br>
              <small>
                <i>
                  Will be one of:
                  <%= parameter.raw['x-possible-values'].map { |s| "<code>#{s}</code>" }.to_sentence(last_word_connector: 'or', two_words_connector: 'or').html_safe %>
                </i>
              </small>
            <% end %>

            <% if parameter.minimum || parameter.maximum %>
              <br>
              <small>
                <i>
                  <% if parameter.minimum && parameter.maximum %>
                    Must be between <%= "<code>#{parameter.minimum}</code>".html_safe %> and <%= "<code>#{parameter.maximum}</code>".html_safe %>
                  <% elsif parameter.minimum %>
                    Must be at least <%= "<code>#{parameter.minimum}</code>".html_safe %>
                  <% else %>
                    Must be at most <%= "<code>#{parameter.maximum}</code>".html_safe %>
                  <% end %>
                </i>
              </small>
            <% end %>
          </div>

          <% unless model %>
            <% unless parameter.collection? %>
              <div class="table-list-column" flex="2">
                <%= (parameter.example ? "<code>#{parameter.example}</code>" : '<i>None</i>').html_safe %>
              </div>
            <% end %>
          <% end %>

          <% unless model || callback %>
            <div class="table-list-column">
              <% if parameter.raw['x-default-is-meta'] %>
                <i><%= (parameter.default.nil? ? 'None' : parameter.default) %></i>
              <% else %>
                <%= (parameter.default.nil? ? '<i>None</i>' : "<code>#{parameter.default}</code>").html_safe %>
              <% end %>
            </div>
          <% end %>
        </div>

        <% if parameter.collection? %>
          <% if parameter.subproperties_are_one_of_many? %>

            <div style="margin-left: 20px;">
              <h4>Any one of the following:</h4>
              <% parameter.properties.each do |property| %>
                <h5><%= property['description'] %></h5>
                <%= render 'parameters', parameters: property['properties'], model: model, callback: callback %>
              <% end %>
            </div>

<<<<<<< HEAD
          <% else %>
            <%= render 'parameters', parameters: parameter.properties, model: model, callback: callback %>
          <% end %>
        <% end %>
      </li>
    <% end %>
  </ul>
<% end %>
=======
      <% if parameter.collection? %>
        <%= render 'parameters', parameters: parameter.properties, model: model, format: format %>
      <% end %>
    </li>
  <% end %>
</ul>
>>>>>>> 9034783d
<|MERGE_RESOLUTION|>--- conflicted
+++ resolved
@@ -20,7 +20,6 @@
   <ul class="table-list">
     <li class="table-list-header">
       <div class="table-list-columns <%= callback ? 'table-list-columns--callback' : '' %> <%= model ? 'table-list-columns--model' : '' %>">
-<<<<<<< HEAD
         <div class="table-list-column" flex="2">Key</div>
         <div class="table-list-column" flex="3">Description</div>
         <% unless model %>
@@ -36,15 +35,6 @@
         <div class="table-list-columns <%= callback ? 'table-list-columns--callback' : '' %> <%= model ? 'table-list-columns--model' : '' %>">
           <div class="table-list-column" flex="2">
             <b><%= parameter.name %></b><br>
-=======
-        <div class="table-list-column" flex="2">
-          <b><%= parameter.name(format) %></b><br>
-
-          <small>
-            <% if parameter.required %>
-              <span class="flag flag--strong">Required</span> |
-            <% end %>
->>>>>>> 9034783d
 
 
             <small>
@@ -148,24 +138,15 @@
               <h4>Any one of the following:</h4>
               <% parameter.properties.each do |property| %>
                 <h5><%= property['description'] %></h5>
-                <%= render 'parameters', parameters: property['properties'], model: model, callback: callback %>
+                <%= render 'parameters', parameters: property['properties'], model: model, format: format, callback: callback %>
               <% end %>
             </div>
 
-<<<<<<< HEAD
           <% else %>
-            <%= render 'parameters', parameters: parameter.properties, model: model, callback: callback %>
+            <%= render 'parameters', parameters: parameter.properties, model: model, format: format, callback: callback %>
           <% end %>
         <% end %>
       </li>
     <% end %>
   </ul>
-<% end %>
-=======
-      <% if parameter.collection? %>
-        <%= render 'parameters', parameters: parameter.properties, model: model, format: format %>
-      <% end %>
-    </li>
-  <% end %>
-</ul>
->>>>>>> 9034783d
+<% end %>