<footer id="footer">
  <div class="container">
    <div class="row">
      <div class="columns small-6">
        <div id="footer-copyright">
          &copy; <%= Time.current.year %> <a href="https://www.nexmo.com" target="_blank">Nexmo</a>
          &bull; <%= link_to "Contribute", contribute_path %>
<<<<<<< HEAD
          &bull; <%= link_to "Changelog", changelog_path %>
=======
          &bull; <%= link_to "Legacy Documentation", legacy_path %>
>>>>>>> 0fc9459b
        </div>
      </div>
      <div class="columns small-6">
        <div id="footer-links">
          <a href="/slack" class="footer-link" target="_blank"><i class="icon icon-slack"></i></a>
          <a href="https://twitter.com/nexmo" class="footer-link" target="_blank"><i class="icon icon-twitter"></i></a>
          <a href="https://github.com/nexmo" class="footer-link" target="_blank"><i class="icon icon-github"></i></a>
          <a href="http://stackoverflow.com/questions/tagged/nexmo" class="footer-link" target="_blank"><i class="icon icon-stack-overflow"></i></a>
        </div>
      </div>
    </div>
  </div>
</footer><|MERGE_RESOLUTION|>--- conflicted
+++ resolved
@@ -5,11 +5,8 @@
         <div id="footer-copyright">
           &copy; <%= Time.current.year %> <a href="https://www.nexmo.com" target="_blank">Nexmo</a>
           &bull; <%= link_to "Contribute", contribute_path %>
-<<<<<<< HEAD
           &bull; <%= link_to "Changelog", changelog_path %>
-=======
           &bull; <%= link_to "Legacy Documentation", legacy_path %>
->>>>>>> 0fc9459b
         </div>
       </div>
       <div class="columns small-6">
