<head>
  <meta charset="utf-8" />
  <meta name="viewport" content="width=device-width, initial-scale=1.0" />

  <title><%= title %></title>

  <% if @frontmatter && @frontmatter['description'] %>
    <meta name="description" content="<%= @frontmatter['description'] %>">
  <% end %>

  <% if ENV['SEGMENT_WRITE_KEY'] %>
    <script type="text/javascript">
      !function(){var analytics=window.analytics=window.analytics||[];if(!analytics.initialize)if(analytics.invoked)window.console&&console.error&&console.error("Segment snippet included twice.");else{analytics.invoked=!0;analytics.methods=["trackSubmit","trackClick","trackLink","trackForm","pageview","identify","reset","group","track","ready","alias","debug","page","once","off","on"];analytics.factory=function(t){return function(){var e=Array.prototype.slice.call(arguments);e.unshift(t);analytics.push(e);return analytics}};for(var t=0;t<analytics.methods.length;t++){var e=analytics.methods[t];analytics[e]=analytics.factory(e)}analytics.load=function(t){var e=document.createElement("script");e.type="text/javascript";e.async=!0;e.src=("https:"===document.location.protocol?"https://":"http://")+"cdn.segment.com/analytics.js/v1/"+t+"/analytics.min.js";var n=document.getElementsByTagName("script")[0];n.parentNode.insertBefore(e,n)};analytics.SNIPPET_VERSION="4.0.0";
      analytics.load("<%= ENV['SEGMENT_WRITE_KEY'] %>");
      analytics.page();
      }}();
    </script>
  <% end %>

  <% if ENV['GOOGLE_ANALYTICS_TRACKING_ID'] %>
    <script>
      (function(i,s,o,g,r,a,m){i['GoogleAnalyticsObject']=r;i[r]=i[r]||function(){
      (i[r].q=i[r].q||[]).push(arguments)},i[r].l=1*new Date();a=s.createElement(o),
      m=s.getElementsByTagName(o)[0];a.async=1;a.src=g;m.parentNode.insertBefore(a,m)
      })(window,document,'script','https://www.google-analytics.com/analytics.js','ga');

      ga('create', '<%= ENV['GOOGLE_ANALYTICS_TRACKING_ID'] %>', 'auto');
      ga('send', 'pageview');
    </script>
  <% end %>

  <%= stylesheet_link_tag    "application" %>
  <%= stylesheet_link_tag    "https://cdnjs.cloudflare.com/ajax/libs/font-awesome/4.7.0/css/font-awesome.min.css" %>
  <%= javascript_include_tag 'application', 'data-turbolinks-track': 'reload' %>
  <%= javascript_include_tag 'https://cdnjs.cloudflare.com/ajax/libs/gsap/1.19.1/TweenMax.min.js' %>
  <%= javascript_include_tag 'https://cdnjs.cloudflare.com/ajax/libs/underscore.js/1.8.3/underscore-min.js' %>
  <%= javascript_include_tag 'https://cdnjs.cloudflare.com/ajax/libs/snap.svg/0.5.1/snap.svg-min.js' %>
  <%= javascript_include_tag 'https://cdnjs.cloudflare.com/ajax/libs/smooth-scroll/10.2.1/js/smooth-scroll.min.js' %>
  <%= javascript_include_tag 'https://cdnjs.cloudflare.com/ajax/libs/react/15.3.1/react.js' %>
  <%= javascript_include_tag 'https://cdnjs.cloudflare.com/ajax/libs/react/15.3.1/react-dom.js' %>

  <%= javascript_include_tag 'webfont' %>
  <%= javascript_include_tag 'sequence-diagram-min' %>

<<<<<<< HEAD
=======
  <link rel="apple-touch-icon" sizes="180x180" href="/apple-touch-icon.png">
  <link rel="icon" type="image/png" sizes="32x32" href="/favicon-32x32.png">
  <link rel="icon" type="image/png" sizes="16x16" href="/favicon-16x16.png">
  <link rel="manifest" href="/manifest.json">
  <link rel="mask-icon" href="/safari-pinned-tab.svg" color="#5bbad5">
  <meta name="apple-mobile-web-app-title" content="Nexmo Developer">
  <meta name="application-name" content="Nexmo Developer">
  <meta name="msapplication-TileColor" content="#da532c">
  <meta name="msapplication-TileImage" content="/mstile-144x144.png">
  <meta name="theme-color" content="#ffffff">

  <meta property="og:url" content="<%= request.base_url + request.fullpath %>" />
  <meta property="og:type" content="article" />
  <meta property="og:title" content="<%= @title %>" />
  <meta property="og:image" content="<%= request.base_url %>/assets/images/nexmo-circle-512.png" />
  <% if @frontmatter && @frontmatter['description'] %>
    <meta property="og:description" content="<%= @frontmatter['description'] %>" />
  <% end %>

>>>>>>> ba1500f2
  <%= javascript_pack_tag 'application' %>
  <%= csrf_meta_tags %>
</head><|MERGE_RESOLUTION|>--- conflicted
+++ resolved
@@ -42,8 +42,6 @@
   <%= javascript_include_tag 'webfont' %>
   <%= javascript_include_tag 'sequence-diagram-min' %>
 
-<<<<<<< HEAD
-=======
   <link rel="apple-touch-icon" sizes="180x180" href="/apple-touch-icon.png">
   <link rel="icon" type="image/png" sizes="32x32" href="/favicon-32x32.png">
   <link rel="icon" type="image/png" sizes="16x16" href="/favicon-16x16.png">
@@ -63,7 +61,6 @@
     <meta property="og:description" content="<%= @frontmatter['description'] %>" />
   <% end %>
 
->>>>>>> ba1500f2
   <%= javascript_pack_tag 'application' %>
   <%= csrf_meta_tags %>
 </head>