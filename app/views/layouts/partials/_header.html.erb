--- conflicted
+++ resolved
@@ -23,13 +23,9 @@
 
     <% if search_enabled? %>
       <%= form_tag '/search' do %>
-<<<<<<< HEAD
         <div id="SearchComponent">
-          <input type="text" id="search" name="query" placeholder="Search" name="query" autocomplete="off" value="<%= @search_term || '' %>">
+          <input type="text" id="searchbox" name="query" placeholder="Search" name="query" autocomplete="off" value="<%= @search_term || '' %>">
         </div>
-=======
-        <input type="text" id="searchbox" name="query" placeholder="Search" name="query" autocomplete="off" value="<%= @search_term || '' %>">
->>>>>>> ba1500f2
       <% end %>
     <% end %>
   </div>
