--- conflicted
+++ resolved
@@ -174,13 +174,10 @@
 Epoch | `1577880000` | -
 HTTP Method | ``[GET]`` or ``[POST]`` | [GET] or [POST]
 HTTP Response | `` `200 OK` `` or §§ `` `404 Not Found` `` | `200 OK` or §§ `404 Not Found`
-<<<<<<< HEAD
 Balance | `3.14159` | -
 Latency | `3000` | -
-=======
 UUID | `aaaaaaaa-bbbb-cccc-dddd-0123456789ab` | -
 SNS ARN | `arn:aws:sns:us-east-1:01234567890:example` | -
->>>>>>> bb218d9c
 
 > *Note*: When there is a `$` proceeding the value can later be used to indicate
 > a values that we later will be dynamic. For example `$API_KEY` would become
