--- conflicted
+++ resolved
@@ -14,11 +14,8 @@
 import JsSequenceDiagrams from './JsSequenceDiagrams';
 import Navigation from './Navigation';
 import Scroll from './Scroll';
-<<<<<<< HEAD
 import Search from './Search';
-=======
 import Notices from './Notices';
->>>>>>> ba1500f2
 
 import {
   preventSamePage as turbolinksPreventSamePage,
