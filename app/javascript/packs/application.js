--- conflicted
+++ resolved
@@ -35,17 +35,14 @@
   JsSequenceDiagrams()
   $(document).foundation();
   new TabbedExamples
+  ReactDOM.render(<Search/>, document.getElementById('SearchComponent'))
 
-<<<<<<< HEAD
-  ReactDOM.render(<Search/>, document.getElementById('SearchComponent'))
-=======
   if(window.location.hash) {
     const anchor = document.querySelector(window.location.hash);
     if (anchor) {
       smoothScroll.animateScroll( anchor );
     }
   }
->>>>>>> 09d1caa2
 }
 
 $(document).on('nexmo:load', function() {
