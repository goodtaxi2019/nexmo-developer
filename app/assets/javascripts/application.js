--- conflicted
+++ resolved
@@ -13,10 +13,5 @@
 //= require jquery
 //= require jquery_ujs
 //= require turbolinks
-<<<<<<< HEAD
 //= require smooth-scroll
-=======
-//= require smooth-scroll
-//= require webfont
-//= require jquery-scrolltofixed
->>>>>>> 91a8b6b5
+//= require jquery-scrolltofixed