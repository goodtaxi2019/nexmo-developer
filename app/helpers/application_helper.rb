IGNORED_PATHS = ['..', '.', '.DS_Store'].freeze
NAVIGATION_WEIGHT = YAML.load_file("#{Rails.root}/config/navigation.yml")['navigation_weight']
FLATTEN_TREES = [].freeze
COLLAPSIBLE = ['Messaging', 'SMS', 'Conversion API', 'SNS', 'US Short Codes', 'Voice', 'Number Insight', 'Account', 'Global'].freeze

module ApplicationHelper
<<<<<<< HEAD
  def search_enabled?
    Rails.configuration.search_enabled && defined? ALGOLIA_CONFIG
=======
  def title
    if @product && @document_title
      "Nexmo Developer | #{@product.titleize} > #{@document_title}"
    elsif @document_title
      "Nexmo Developer | #{@document_title}"
    else
      'Nexmo Developer'
    end
>>>>>>> ba1500f2
  end

  def directory_hash(path, name = nil)
    data = { title: (name || path), path: path }
    data[:children] = []
    Dir.foreach(path) do |entry|
      next if IGNORED_PATHS.include? entry
      full_path = File.join(path, entry)
      if File.directory?(full_path)
        data[:children] << directory_hash(full_path, entry)
      else
        data[:children] << { title: entry, path: full_path, is_file?: true }
      end
    end

    sort_navigation(data)
  end

  def sort_navigation(context)
    context[:children].sort_by! do |item|
      sort_array = []
      sort_array << (NAVIGATION_WEIGHT[normalised_title(item)] || 1000)
      sort_array << (item[:is_file?] ? 1 : 0)
      sort_array << (item[:is_file?] && document_meta(item[:path])['navigation_weight'] ? document_meta(item[:path])['navigation_weight'] : 1000)
      sort_array
    end
    context
  end

  def path_to_url(path)
    path.gsub(/.*_documentation/, '').gsub('.md', '')
  end

  def first_link_in_directory(context)
    return nil if context.empty?
    if context.first[:is_file?]
      path_to_url(context.first[:path])
    elsif context.first[:children]
      first_link_in_directory(context.first[:children])
    end
  end

  def normalised_title(item)
    (item[:is_file?] ? document_meta(item[:path])['title'] : I18n.t("menu.#{item[:title]}"))
  end

  def directory(context = directory_hash("#{Rails.root}/_documentation")[:children], root = true, received_flatten = false)
    s = []
    s << (root ? '<ul class="navigation js-navigation">' : '<ul>') unless received_flatten
    s << context.map do |child|
      flatten = FLATTEN_TREES.include? normalised_title(child)
      class_name = (COLLAPSIBLE.include? normalised_title(child)) ? 'js--collapsible' : ''

      ss = []
      ss << "<li class='#{class_name}'>" unless received_flatten

      unless flatten
        url = (child[:is_file?] ? path_to_url(child[:path]) : first_link_in_directory(child[:children]))
        ss << link_to(normalised_title(child), url, class: "#{url == request.path ? 'active' : ''}")
      end

      ss << directory(child[:children], false, flatten) if child[:children]
      ss << '</li>' unless received_flatten
      ss.join("\n")
    end

    if root && @side_navigation_extra_links
      s << '<hr>'
      @side_navigation_extra_links.each do |title, path|
        s << <<~HEREDOC
          <a href="#{path}" class="#{path == request.path ? 'active' : ''}">#{title}</a>
        HEREDOC
      end
    end

    s << '</ul>' unless received_flatten

    s.join("\n").html_safe
  end

  def document_meta(path)
    YAML.load_file(path)
  end
end<|MERGE_RESOLUTION|>--- conflicted
+++ resolved
@@ -4,10 +4,10 @@
 COLLAPSIBLE = ['Messaging', 'SMS', 'Conversion API', 'SNS', 'US Short Codes', 'Voice', 'Number Insight', 'Account', 'Global'].freeze
 
 module ApplicationHelper
-<<<<<<< HEAD
   def search_enabled?
     Rails.configuration.search_enabled && defined? ALGOLIA_CONFIG
-=======
+  end
+
   def title
     if @product && @document_title
       "Nexmo Developer | #{@product.titleize} > #{@document_title}"
@@ -16,7 +16,6 @@
     else
       'Nexmo Developer'
     end
->>>>>>> ba1500f2
   end
 
   def directory_hash(path, name = nil)
