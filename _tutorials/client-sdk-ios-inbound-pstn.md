---
title: How to Receive Phone Calls with the Nexmo Client SDK on iOS
products: client-sdk
description: This tutorial shows you how to create a Nexmo Client SDK application that can receive phone calls on iOS.
languages:
    - Objective_c
    - Swift
---


# How to Receive Phone Calls with the Nexmo Client SDK on iOS

In this guide, you'll learn how to receive an incoming phone call in a iOS application. 

You will create a simple iOS app, that will automatically log in a user called Jane. After logging in, Jane is able to receive a call and perform actions such as answer, reject or hangup.


## Nexmo Concepts

<<<<<<< HEAD
```partial
source: _partials/client-sdk/voice/pstn-nexmo-concepts.md
```
=======
Before proceeding any further, here are a couple of concepts that you'll need to understand.

A [Nexmo application](/concepts/guides/applications) allows you to easily use Nexmo products, in this case the [Voice API](/voice/voice-api/overview) to build voice applications in the Cloud.

A Nexmo application requires two URLs as parameters:

* `answer_url` - Nexmo will make a request to this URL as soon as the call is answered.
* `event_url` - Nexmo sends event information asynchronously to this URL when the call status changes; this ultimately defines the flow of the call.

Both URLs need to return a JSON and follow the [Nexmo Call Control Object (NCCO)](/voice/voice-api/ncco-reference) reference. In the example below, you will define an NCCO that reads a predefined text for an incoming call, using the [Text to Speech](/voice-api/guides/text-to-speech) engine.

A [Nexmo virtual number](/numbers/overview) will be associated with the app and serve as the "entry point" to it - this is the number you'll call to test the application.

For more information on Nexmo applications please visit the Nexmo [API Reference](/api/application).)
>>>>>>> 78b0dea0


## Prerequisites

```partial
source: _partials/client-sdk/voice/pstn-prerequisites.md
```


## Application webhook

<<<<<<< HEAD
```partial
source: _partials/client-sdk/voice/inbound-pstn-application-webhook.md
```
=======
For your application to connect an incoming phone call to an app user, you'll need to provide a URL as the [`Answer URL` webhook](/voice/voice-api/webhook-reference#answer-webhook). In other words, this response from this `answer_url` defines the fllow of the call. For this tutorial, a [gist](https://gist.github.com/NexmoDev/ed91ac99a0b278fbdcbde72ca3599ac7) was created for you to use.

To add this URL: 
1. Go to your [Nexmo dashboard](https://dashboard.nexmo.com)
2. Navigate to [applications](https://dashboard.nexmo.com/voice/your-applications)
3. Select your application
4. Click the 'Edit' button.

5. Now, set the application's `Answer URL` to: 

`https://gist.githubusercontent.com/NexmoDev/ed91ac99a0b278fbdcbde72ca3599ac7/raw/da2b2853ebd1798404fa040942eedab1d03fdac3/ncco.json`

* Click 'Save changes'.

> **NOTE**: This gist is *specific* to this tutorial. In a real-life scenario, the `answer_url` should be provided by your backend, as a purposely built web solution that can serve custom NCCOs as your app's use case requires.
>>>>>>> 78b0dea0


## Link a Nexmo Virtual Number

A Nexmo virtual number [Nexmo phone number](/numbers/guides/numbers) is a phone number that you can link to your Nexmo Application. When a user calls that phone number, the `answer_url` that is defined on your Nexmo Application is executed. In this tutorial case, you set up an `answer_url` in the above step, that upon calling connects the call to your app user `Jane`.

To link a Nexmo number to your app:

1. Go to your [Nexmo dashboard](https://dashboard.nexmo.com)
2. Navigate to [applications](https://dashboard.nexmo.com/voice/your-applications)
3. Select your application
4. Click the 'Edit' button.

5. Switch to `Numbers` tab above, search for a number you'd like, and click `Link`, to link.

## The starter project

```tabbed_content
source: '_tutorials_tabbed_content/client-sdk/get-started/in-app-voice/inbound-pstn-ios/started-project'
```

## Login

Using the Nexmo Client SDK should start with logging in to `NexmoClient`, using a `jwt` user token.

In production apps, your server would authenticate the user, and would return a [correctly configured JWT](/client-sdk/concepts/jwt-acl) to your app.

For testing and getting started purposes, you can use the Nexmo CLI to [generate JWTs](/tutorials/client-sdk-generate-test-credentials).

```tabbed_content
source: '_tutorials_tabbed_content/client-sdk/get-started/in-app-voice/inbound-pstn-ios/login'
```

At this point you should already be able to run the app and see that you can login successfully with the SDK.


## Receive incoming call

When the phone number associated with your Nexmo app receives a call, the app should notify the user `Jane` so that she can decide whether to answer or reject it.

This is done by implementing the optional `incomingCall:` method which is declared in the `NXMClientDelegate`.

```tabbed_content
source: '_tutorials_tabbed_content/client-sdk/get-started/in-app-voice/inbound-pstn-ios/receive'
```

This method takes as a parameter an `NXMCall` object with which you can answer or reject the call. An alert was implemented for you, to allow the user to choose whether to answer or reject the call.


## Answer a call

```tabbed_content
source: '_tutorials_tabbed_content/client-sdk/get-started/in-app-voice/inbound-pstn-ios/answer'
```

`answer:completionHandler:` accepts an object adopting the `NXMCallDelegate` and a completion block to indicate if an error occurred in the process. You already implemented `NXMCallDelegate` in a previous step.


## Reject a call

```tabbed_content
source: '_tutorials_tabbed_content/client-sdk/get-started/in-app-voice/inbound-pstn-ios/answer'
```

`reject:` accepts a single `completionHandler` parameter to indicate if an error occurred in the process.


## Call Delegate

```tabbed_content
source: '_tutorials_tabbed_content/client-sdk/get-started/in-app-voice/inbound-pstn-ios/call-delegate'
```

The `statusChanged:` method notifies on changes that happens to members on the call.


## Hangup a call

```tabbed_content
source: '_tutorials_tabbed_content/client-sdk/get-started/in-app-voice/inbound-pstn-ios/hangup'
```


## Handle permissions

For the call to happen, `Audio Permissions` are required. In the `appDelegate` of the sample project, you can find an implementation for the permissions request in `application:didFinishLaunchingWithOptions`.

To read more about the permissions required, [see the setup tutorial](/tutorials/client-sdk-ios-add-sdk-to-your-app#add-permissions).


## Conclusion

Congratulations! You have implemented your first Phone to App Voice application with the Nexmo Client SDK for iOS.

Run the app on a simulator, and with another device call the nexmo Number you linked. Then, see that you can answer, reject and hangup a call received on the phone number associated with your Nexmo application.

<<<<<<< HEAD
If possible, test on a device using your developer signing and provisioning facility.
=======
If possible, test the application on a device using your developer signing and provisioning facility.
>>>>>>> 78b0dea0
<|MERGE_RESOLUTION|>--- conflicted
+++ resolved
@@ -10,33 +10,16 @@
 
 # How to Receive Phone Calls with the Nexmo Client SDK on iOS
 
-In this guide, you'll learn how to receive an incoming phone call in a iOS application. 
+In this guide, you'll learn how to receive an incoming phone call in a iOS application.
 
 You will create a simple iOS app, that will automatically log in a user called Jane. After logging in, Jane is able to receive a call and perform actions such as answer, reject or hangup.
 
 
 ## Nexmo Concepts
 
-<<<<<<< HEAD
 ```partial
 source: _partials/client-sdk/voice/pstn-nexmo-concepts.md
 ```
-=======
-Before proceeding any further, here are a couple of concepts that you'll need to understand.
-
-A [Nexmo application](/concepts/guides/applications) allows you to easily use Nexmo products, in this case the [Voice API](/voice/voice-api/overview) to build voice applications in the Cloud.
-
-A Nexmo application requires two URLs as parameters:
-
-* `answer_url` - Nexmo will make a request to this URL as soon as the call is answered.
-* `event_url` - Nexmo sends event information asynchronously to this URL when the call status changes; this ultimately defines the flow of the call.
-
-Both URLs need to return a JSON and follow the [Nexmo Call Control Object (NCCO)](/voice/voice-api/ncco-reference) reference. In the example below, you will define an NCCO that reads a predefined text for an incoming call, using the [Text to Speech](/voice-api/guides/text-to-speech) engine.
-
-A [Nexmo virtual number](/numbers/overview) will be associated with the app and serve as the "entry point" to it - this is the number you'll call to test the application.
-
-For more information on Nexmo applications please visit the Nexmo [API Reference](/api/application).)
->>>>>>> 78b0dea0
 
 
 ## Prerequisites
@@ -48,27 +31,9 @@
 
 ## Application webhook
 
-<<<<<<< HEAD
 ```partial
 source: _partials/client-sdk/voice/inbound-pstn-application-webhook.md
 ```
-=======
-For your application to connect an incoming phone call to an app user, you'll need to provide a URL as the [`Answer URL` webhook](/voice/voice-api/webhook-reference#answer-webhook). In other words, this response from this `answer_url` defines the fllow of the call. For this tutorial, a [gist](https://gist.github.com/NexmoDev/ed91ac99a0b278fbdcbde72ca3599ac7) was created for you to use.
-
-To add this URL: 
-1. Go to your [Nexmo dashboard](https://dashboard.nexmo.com)
-2. Navigate to [applications](https://dashboard.nexmo.com/voice/your-applications)
-3. Select your application
-4. Click the 'Edit' button.
-
-5. Now, set the application's `Answer URL` to: 
-
-`https://gist.githubusercontent.com/NexmoDev/ed91ac99a0b278fbdcbde72ca3599ac7/raw/da2b2853ebd1798404fa040942eedab1d03fdac3/ncco.json`
-
-* Click 'Save changes'.
-
-> **NOTE**: This gist is *specific* to this tutorial. In a real-life scenario, the `answer_url` should be provided by your backend, as a purposely built web solution that can serve custom NCCOs as your app's use case requires.
->>>>>>> 78b0dea0
 
 
 ## Link a Nexmo Virtual Number
@@ -165,8 +130,4 @@
 
 Run the app on a simulator, and with another device call the nexmo Number you linked. Then, see that you can answer, reject and hangup a call received on the phone number associated with your Nexmo application.
 
-<<<<<<< HEAD
-If possible, test on a device using your developer signing and provisioning facility.
-=======
-If possible, test the application on a device using your developer signing and provisioning facility.
->>>>>>> 78b0dea0
+If possible, test the application on a device using your developer signing and provisioning facility.