---
title: Mobile app invites
<<<<<<< HEAD
products: SMS
description: We live in a world of data and analytics where we use unique identifiers to measure the impact of past decisions in order to fine tune future ones. You can use phone numbers in this way too. For example, you track the most popular phone numbers used for television radio, magazine, print or online advertising, and the times those phone numbers are used, in order to improve future campaigns.
=======
products: messaging/sms
description: Link your customers to your app with SMS
>>>>>>> 6b5ee07c
---

# Mobile app invites

With the number of apps on Android and iOS rising it is important for people to easily find your apps, both in the stores and on the Web.

If your mobile app has a Website you are probably familiar with:

![Mobile app button example](/assets/images/app_store_play_badges.png)

These buttons make it easy for anyone to navigate to the correct store for their mobile device. However, this flow quickly falls part if the user is not mobile. What happens when your user is using a desktop computer? Using **Mobile app promotion** you quickly convert a browsing user into an active customer by sending them a link to your app Website in an SMS message.

## In this tutorial

You see how easy it is to build a mobile app invites system using the Nexmo APIs and libraries:

1. [Create a Web app](#create-a-web-app) - create a Web app with download buttons.
2. [Detect desktop users](#detect-desktop-users) - show the correct download button for desktop or mobile users.
3. [Collect a name and phone number](#collect-a-name-and-phone-number) - for desktop browsers, display a form to collect user information.
4. [Send the download link in an SMS](#send-the-download-link-in-an-sms) - send an SMS to your user containing the download link for your app.
4. [Run this tutorial](#run-this-tutorial) - run the tutorial and send the download URL to your phone number.

## Prerequisites

In order to work through this tutorial you need:

* A [Nexmo account](https://dashboard.nexmo.com/sign-up)
* A publicly accessible Web server so Nexmo can make webhook requests to your app. If you're developing locally you must use a tool such as [ngrok](https://ngrok.com/)
* The source code for this tutorial from <https://github.com/Nexmo/ruby-mobile-app-promotion>

## Create a Web app

For your customer interface, use [Sinatra](http://www.sinatrarb.com) and [rack](https://github.com/nakajima/rack-flash) to create a single page Web app:

**Gemfile**

```ruby
source 'https://rubygems.org'

gem 'sinatra'
gem 'rack-flash3'
```

**app.rb**

```ruby
# web server and flash messages
require 'sinatra'
require 'rack-flash'
use Rack::Flash

# enable sessions and set the
# session secret
enable :sessions
set :session_secret, '123456'

# Index
# - shows our landing page
#   with links to download
#   from the app stores or
#   via SMS
#
get '/' do
  erb :index
end
```

Add the Google and iOS store buttons to the HTML in your Web app:

**views/index.erb**

```erb
<a href="https://play.google.com/store/apps/details?id=com.imdb.mobile">
  <!-- place this image in a public/ folder -->
  <img src="google-play-badge.png" />
</a>

<a href="https://geo.itunes.apple.com/us/app/google-official-search-app/id284815942">
  <!-- place this image in a public/ folder -->
  <img src='app-store-badge.svg' />
</a>
```

> To make life easier, you can [download the buttons](/assets/archives/app-store-badges.zip).

## Detect desktop users

To check if a user is browsing from a mobile or desktop device, parse *request.user_agent*:

**Gemfile**

```
gem 'browser'
```

**app.rb**

```ruby
# determine the browser and platform
require 'browser'

before do
  @browser ||= Browser.new(request.user_agent)
end
```

Use the value of `browser.device` to display the correct store button for the mobile devices:

**views/index.erb**

```erb
<% unless @browser.platform.ios? %>
  <a href="https://play.google.com/store/apps/details?id=com.imdb.mobile">
    <!-- place this image in a public/ folder -->
    <img src="google-play-badge.png" />
  </a>
<% end %>

<% unless @browser.platform.android? %>
  <a href="https://geo.itunes.apple.com/us/app/google-official-search-app/id284815942">
    <!-- place this image in a public/ folder -->
    <img src='app-store-badge.svg' />
  </a>
<% end %>
```

If the user is not using a mobile device, display the button for SMS download:

**views/index.erb**

```erb
<% unless @browser.device.mobile? %>
  <a href="/download">
    <!-- place this image in a public/ folder -->
    <img src='sms-badge.png' />
  </a>
<% end %>
```

This button looks like:

![Mobile app button example](/assets/images/sms-badge.png)

## Collect a name and phone number

If your user is browsing from the desktop, use an HTML form to collect both the phone number you will send an SMS to and a name if the user wants to send this link to a friend. When the user clicks the SMS download button in the home page, show them the input form for their phone number.

**app.rb**

```rb
# Download page
# - a page where the user
#   fills in their phone
#   number in order to get a
#   download link
#
get '/download' do
  erb :download
end
```

The form captures the phone number in the <https://en.wikipedia.org/wiki/E.164> format expected by SMS API:

**views/download.erb**

```erb
<form action="/send_sms" method="post">
  <div class="field">
    <label for="number">
      Phone number
    </label>
    <input type="text" name="number">
  </div>

  <div class="actions">
    <input type="submit" value="Continue">
  </div>
</form>
```

When your user clicks *Continue*, you use SMS API to send them a text message containing the download URL for your app.

You can also send a direct link to the correct stores in the SMS. To do this you update the form so the user can choose their device.

## Send the download link in an SMS

You send an SMS using a single call to SMS API, Nexmo takes care of all the routing and delivery. The following diagram shows the workflow followed in this tutorial to send an SMS:

```js_sequence_diagram
Participant App
Participant Nexmo
Participant Phone number
Note over App: Initialize library
App->Nexmo: Request to SMS API
Nexmo-->App: Response from SMS API
Note over Nexmo: Request accepted
Nexmo->Phone number: Send SMS
```

In this tutorial, to send an SMS you add the [Nexmo REST API client for Ruby](https://github.com/Nexmo/nexmo-ruby) to your app:

**Gemfile**

```rb
gem 'nexmo'
```

Use your Nexmo API [key and secret](http://developer.dev/concepts/guides/authentication) to initialize the client:

**app.rb**

```rb
# Nexmo library
require 'nexmo'
nexmo = Nexmo::Client.new(
  key: ENV['NEXMO_API_KEY'],
  secret: ENV['NEXMO_API_SECRET']
)
```

> **Note**: Do not store your API credentials in your code, use environment variables instead.

Use the initialized library to make a request to [SMS API](https://docs.nexmo.com/messaging/sms-api/api-reference#request):

**app.rb**

```rb
# Send SMS
# - when submitted this action
#   sends an SMS to the user's
#   phone number with a download
#   link
#
post '/send_sms' do
  message = "Download our app on #{url('/')}"

  # send the message
  response = nexmo.send_message(
    from: 'My App',
    to: params[:number],
    text: message
  )['messages'].first

  # verify the response
  if response['status'] == '0'
    flash[:notice] = 'SMS sent'
    redirect '/'
  else
    flash[:error] = response['error-text']
    erb :download
  end
end
```

The *status* response parameter tells you if Nexmo has accepted your request and sent the SMS.

To verify that this SMS was received by the user, check the (link: messaging/sms-api/api-reference#delivery_receipt text: delivery receipt). This tutorial does not verify delivery receipts.


## Run this tutorial

To run this tutorial:

1. Spin up your app.
2. Using your desktop browser, navigate to the Web app.
3. Click the SMS message button. You are presented with the phone number form.
4. Fill in and submit the form. Within seconds you receive an SMS text with the link to your app.

> **Note**: if the SMS has a *localhost* or *127.0.0.1* link, use a tool like [ngrok](https://ngrok.com/) so the tutorial code creates a URL your mobile device can connect to.

## Conclusion

That's it. You can now let anyone send themselves or a friend a direct link to download your mobile app in an SMS. To do this you collected a phone number, sent the user a link, detected their platform, and presented them with the correct download link to continue.

## Get the Code

All the code for this tutorial is available in the [Mobile app invites tutorial GitHub repo](https://github.com/Nexmo/ruby-customer-engagement).

## Resources

* [Nexmo Client Library for Ruby](https://github.com/Nexmo/nexmo-ruby)
* [SMS](/sms)
* [SMS API reference guide](/api/sms)<|MERGE_RESOLUTION|>--- conflicted
+++ resolved
@@ -1,12 +1,7 @@
 ---
 title: Mobile app invites
-<<<<<<< HEAD
 products: SMS
-description: We live in a world of data and analytics where we use unique identifiers to measure the impact of past decisions in order to fine tune future ones. You can use phone numbers in this way too. For example, you track the most popular phone numbers used for television radio, magazine, print or online advertising, and the times those phone numbers are used, in order to improve future campaigns.
-=======
-products: messaging/sms
 description: Link your customers to your app with SMS
->>>>>>> 6b5ee07c
 ---
 
 # Mobile app invites
