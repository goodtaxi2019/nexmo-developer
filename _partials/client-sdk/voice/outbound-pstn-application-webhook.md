--- conflicted
+++ resolved
@@ -27,8 +27,4 @@
 
 You will need to repeat this process every time you're changing the gist as a new revision (with the new raw URL) is being created.
 
-<<<<<<< HEAD
-> NOTE: This gist is specific to this tutorial and in a real-life scenario, the `answer_url` should be provided by a purposely built web solution that can serve custom NCCOs if required.
-=======
-> The gist you created is specific to this tutorial. In a real-life scenario, the `Answer URL` should be provided by a purposely built web solution. Your backend should provide  that can serve custom NCCOs and, for this case, receive and validate the phone number dialled from the app.
->>>>>>> 56215d8f
+> **Note:** The gist you created is specific to this tutorial. In a real-life scenario, the `Answer URL` should be provided by a purposely built web solution. Your backend should provide that can serve custom NCCOs and, for this case, receive and validate the phone number dialled from the app.