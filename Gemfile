source 'https://rubygems.org'
ruby '2.4.1'

git_source(:github) do |repo_name|
  repo_name = "#{repo_name}/#{repo_name}" unless repo_name.include?('/')
  "https://github.com/#{repo_name}.git"
end

# Bundle edge Rails instead: gem 'rails', github: 'rails/rails'
gem 'rails', '~> 5.1.2'
gem 'webpacker', github: 'rails/webpacker'

# Use postgresql as the database for Active Record
gem 'pg', '~> 0.18'
# Use Puma as the app server
gem 'puma', '~> 3.0'
# Use SCSS for stylesheets
gem 'sass-rails', '~> 5.0'
# Use Uglifier as compressor for JavaScript assets
gem 'uglifier', '>= 1.3.0'
# Use CoffeeScript for .coffee assets and views
gem 'coffee-rails', '~> 4.2'
# See https://github.com/rails/execjs#readme for more supported runtimes
# gem 'therubyracer', platforms: :ruby

# Use jquery as the JavaScript library
gem 'jquery-rails'
# Turbolinks makes navigating your web application faster. Read more: https://github.com/turbolinks/turbolinks
gem 'turbolinks', '~> 5'
# Build JSON APIs with ease. Read more: https://github.com/rails/jbuilder
gem 'jbuilder', '~> 2.5'
# Use Redis adapter to run Action Cable in production
# gem 'redis', '~> 3.0'
# Use ActiveModel has_secure_password
# gem 'bcrypt', '~> 3.1.7'

# Use Capistrano for deployment
# gem 'capistrano-rails', group: :development

# A fast, safe and extensible Markdown to (X)HTML parser
gem 'redcarpet', '~> 3.4.0'

# Rouge aims to a be a simple, easy-to-extend drop-in replacement for pygments.
gem 'rouge', '~> 2.0.7'

# Toolkit for processing input using filters and pipelines
gem 'banzai', '~> 0.1.2'

# ZURB Foundation on Sass/Compass
gem 'foundation-rails', '6.4.1.2'

# Nokogiri (鋸) is an HTML, XML, SAX, and Reader parser. Among Nokogiri's many features is the ability to search documents via XPath or CSS3 selectors.
gem 'nokogiri', '1.7.0.1'

# Autoload dotenv in Rails.
gem 'dotenv-rails', groups: [:development, :test]

# Ruby/ProgressBar is a text progress bar library for Ruby.
gem 'ruby-progressbar'

gem 'rubocop'

# Ruby notifier for bugsnag.com
gem 'bugsnag'

# Extends String class or add a ColorizedString with methods to set text color, background color and text effects.
gem 'colorize'

# A simple Ruby client for the algolia.com REST API
gem 'algoliasearch'

# A simple HTTP and REST client for Ruby, inspired by the Sinatra microframework style of specifying actions: get, put, post, delete.
gem 'rest-client'

# Helpers for the reCAPTCHA API
gem 'recaptcha', require: "recaptcha/rails"

# Implements the iCalendar specification (RFC-5545) in Ruby.
gem 'icalendar'

# A parser for Open API specifications
gem 'open_api_parser', github: 'nexmo/open_api_parser', branch: 'openapi-specification-v3'

# Generate JSON strings from Ruby objects with flexible formatting options.
gem 'neatjson'

# Faker, a port of Data::Faker from Perl, is used to easily generate fake data: names, addresses, phone numbers, etc.
gem 'faker', '1.8.4'

# factory_girl_rails provides integration between factory_girl and rails 3 or newer (currently just automatic factory definition loading)
gem 'factory_girl_rails', '4.8.0'

# A slim ruby wrapper for posting to slack webhooks
gem 'slack-notifier', '2.3.1'

# The administration framework for Ruby on Rails.
gem 'activeadmin', '1.1.0'

# Flexible authentication solution for Rails with Warden
gem 'devise', '4.3.0'

# Simple wrapper for the GitHub API
gem 'octokit'

# Cross-language UserAgent classifier library, ruby implementation
gem 'woothee'

<<<<<<< HEAD
gem 'nexmo_api_specification', '0.2.0'
=======
# Create beautiful JavaScript charts with one line of Ruby
gem 'chartkick', '2.2.5'

# The simplest way to group temporal data
gem 'groupdate', '3.2.0'
>>>>>>> 7fe62785

group :development, :test do
  gem 'awesome_print'
  # Call 'byebug' anywhere in the code to stop execution and get a debugger console
  gem 'byebug', platform: :mri
  gem 'diffy'
  gem 'pry'
  gem 'rawler', git: 'https://github.com/oscardelben/rawler.git', require: false
  gem 'rspec-rails', '~> 3.5'
end

group :development do
  # Access an IRB console on exception pages or by using <%= console %> anywhere in the code.
  gem 'listen', '~> 3.0.5'
  gem 'web-console', '>= 3.3.0'
  # Spring speeds up development by keeping your application running in the background. Read more: https://github.com/rails/spring
  gem 'spring'
  gem 'spring-watcher-listen', '~> 2.0.0'
  gem 'guard-livereload', '~> 2.5', require: false
  gem 'guard-rspec'
  gem 'better_errors'
  gem 'binding_of_caller'
  gem 'pry'

  # Share git hooks in Ruby projects among all the collaborators automatically, without them having to do anything
  gem 'git-hookshot', git: 'https://github.com/brandonweiss/git-hookshot.git'
end

# Windows does not include zoneinfo files, so bundle the tzinfo-data gem
gem 'tzinfo-data', platforms: [:mingw, :mswin, :x64_mingw, :jruby]<|MERGE_RESOLUTION|>--- conflicted
+++ resolved
@@ -105,15 +105,13 @@
 # Cross-language UserAgent classifier library, ruby implementation
 gem 'woothee'
 
-<<<<<<< HEAD
-gem 'nexmo_api_specification', '0.2.0'
-=======
 # Create beautiful JavaScript charts with one line of Ruby
 gem 'chartkick', '2.2.5'
 
 # The simplest way to group temporal data
 gem 'groupdate', '3.2.0'
->>>>>>> 7fe62785
+
+gem 'nexmo_api_specification', '0.2.0'
 
 group :development, :test do
   gem 'awesome_print'
