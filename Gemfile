source 'https://rubygems.org'
ruby '2.4.1'

git_source(:github) do |repo_name|
  repo_name = "#{repo_name}/#{repo_name}" unless repo_name.include?('/')
  "https://github.com/#{repo_name}.git"
end

# Bundle edge Rails instead: gem 'rails', github: 'rails/rails'
gem 'rails', '~> 5.1.2'
gem 'webpacker', github: 'rails/webpacker'

# Use postgresql as the database for Active Record
gem 'pg', '~> 0.18'
# Use Puma as the app server
gem 'puma', '~> 3.0'
# Use SCSS for stylesheets
gem 'sass-rails', '~> 5.0'
# Use Uglifier as compressor for JavaScript assets
gem 'uglifier', '>= 1.3.0'
# Use CoffeeScript for .coffee assets and views
gem 'coffee-rails', '~> 4.2'
# See https://github.com/rails/execjs#readme for more supported runtimes
# gem 'therubyracer', platforms: :ruby

# Use jquery as the JavaScript library
gem 'jquery-rails'
# Turbolinks makes navigating your web application faster. Read more: https://github.com/turbolinks/turbolinks
gem 'turbolinks', '~> 5'
# Build JSON APIs with ease. Read more: https://github.com/rails/jbuilder
gem 'jbuilder', '~> 2.7.0'
# Use Redis adapter to run Action Cable in production
# gem 'redis', '~> 3.0'
# Use ActiveModel has_secure_password
# gem 'bcrypt', '~> 3.1.7'

# Use Capistrano for deployment
# gem 'capistrano-rails', group: :development

# A fast, safe and extensible Markdown to (X)HTML parser
gem 'redcarpet', '~> 3.4.0'

# Rouge aims to a be a simple, easy-to-extend drop-in replacement for pygments.
gem 'rouge', '~> 2.0.7'

# Toolkit for processing input using filters and pipelines
gem 'banzai', '~> 0.1.2'

# ZURB Foundation on Sass/Compass
gem 'foundation-rails', '6.4.1.2'

# Nokogiri (鋸) is an HTML, XML, SAX, and Reader parser. Among Nokogiri's many features is the ability to search documents via XPath or CSS3 selectors.
gem 'nokogiri', '1.8.1'

# Autoload dotenv in Rails.
gem 'dotenv-rails', groups: [:development, :test]

# Ruby/ProgressBar is a text progress bar library for Ruby.
gem 'ruby-progressbar'

gem 'rubocop'

# Ruby notifier for bugsnag.com
gem 'bugsnag'

# Extends String class or add a ColorizedString with methods to set text color, background color and text effects.
gem 'colorize'

# A simple Ruby client for the algolia.com REST API
gem 'algoliasearch'

# A simple HTTP and REST client for Ruby, inspired by the Sinatra microframework style of specifying actions: get, put, post, delete.
gem 'rest-client'

# Helpers for the reCAPTCHA API
gem 'recaptcha', require: "recaptcha/rails"

# Implements the iCalendar specification (RFC-5545) in Ruby.
gem 'icalendar'

# A parser for Open API specifications
#
# If using development copy uncomment:
gem 'oas_parser', path: '../oas_parser', require: 'oas_parser'
#
# Otherwise use a published gem:
<<<<<<< HEAD
# gem 'oas_parser', '~> 0.8.1'
=======
gem 'oas_parser', '~> 0.9.0'
>>>>>>> 9034783d

# Generate JSON strings from Ruby objects with flexible formatting options.
gem 'neatjson'

# Faker, a port of Data::Faker from Perl, is used to easily generate fake data: names, addresses, phone numbers, etc.
gem 'faker', '1.8.4'

# factory_girl_rails provides integration between factory_girl and rails 3 or newer (currently just automatic factory definition loading)
gem 'factory_girl_rails', '4.8.0'

# A slim ruby wrapper for posting to slack webhooks
gem 'slack-notifier', '2.3.1'

# The administration framework for Ruby on Rails.
gem 'activeadmin', '1.1.0'

# Flexible authentication solution for Rails with Warden
gem 'devise', '4.3.0'

# Simple wrapper for the GitHub API
gem 'octokit'

# Cross-language UserAgent classifier library, ruby implementation
gem 'woothee'

# Create beautiful JavaScript charts with one line of Ruby
gem 'chartkick', '2.2.5'

# The simplest way to group temporal data
gem 'groupdate', '3.2.0'

# A configurable and documented Rails view helper for adding gravatars into your Rails application.
gem 'gravatar_image_tag', '1.2.0'

# Provides Open API Spec 3 definitions for Nexmo APIs
gem 'nexmo_api_specification', '0.10.0'

# Really simple JSON and XML parsing, ripped from Merb and Rails.
gem 'crack', '0.4.3'

group :development, :test do
  gem 'awesome_print'
  # Call 'byebug' anywhere in the code to stop execution and get a debugger console
  gem 'byebug', platform: :mri
  gem 'diffy'
  gem 'pry'
  gem 'rawler', git: 'https://github.com/oscardelben/rawler.git', require: false
  gem 'rspec-rails', '~> 3.5'
end

group :development do
  # Access an IRB console on exception pages or by using <%= console %> anywhere in the code.
  gem 'listen', '~> 3.0.5'
  gem 'web-console', '>= 3.3.0'
  # Spring speeds up development by keeping your application running in the background. Read more: https://github.com/rails/spring
  gem 'spring'
  gem 'spring-watcher-listen', '~> 2.0.0'
  gem 'guard-livereload', '~> 2.5', require: false
  gem 'guard-rspec'
  gem 'pry'

  # Share git hooks in Ruby projects among all the collaborators automatically, without them having to do anything
  gem 'git-hookshot', git: 'https://github.com/brandonweiss/git-hookshot.git'
end

# Windows does not include zoneinfo files, so bundle the tzinfo-data gem
gem 'tzinfo-data', platforms: [:mingw, :mswin, :x64_mingw, :jruby]<|MERGE_RESOLUTION|>--- conflicted
+++ resolved
@@ -84,11 +84,7 @@
 gem 'oas_parser', path: '../oas_parser', require: 'oas_parser'
 #
 # Otherwise use a published gem:
-<<<<<<< HEAD
-# gem 'oas_parser', '~> 0.8.1'
-=======
-gem 'oas_parser', '~> 0.9.0'
->>>>>>> 9034783d
+# gem 'oas_parser', '~> 0.9.0'
 
 # Generate JSON strings from Ruby objects with flexible formatting options.
 gem 'neatjson'
