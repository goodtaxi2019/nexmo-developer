<%= render partial: 'layouts/partials/post-body-tags' %>

<div class="Nxd-header">
  <header id="header" class="Nxd-header__main">
    <div class="Nxd-logo">
      <a href="/" id="logo" class="Nxd-logo__image Vlt-M-plus">
        <%= image_tag asset_pack_path('media/logos/Vonage-wordmark.svg'), alt:'Nexmo Developer Logo' %>

        <hr class="Nxd-product__separator">
        <div class="Nxd-product__title Vlt-black">
          <h4>API Developer</h4>
          <span>Nexmo is now Vonage</span>
        </div>
      </a>
      <a href="/" id="logo" class="Nxd-logo__image Vlt-S-only">
        <%= image_tag asset_pack_path('media/logos/Vonage-wordmark.svg'), alt:'Nexmo Developer Logo' %>
      </a>
      <a href=<%= careers_path %> class="Vlt-M-plus Vlt-badge Vlt-badge--purple Vlt-badge--transparent Vlt-badge--small Nxd-product__hiring">
        <span id="header-hiring"><%= t('.hiring') %></span>
      </a>
    </div>

    <nav class="Nxd-header__nav">
      <%= render partial: 'layouts/partials/locale_switcher' %>
      <a class="Nxd-main-header__link Vlt-M-plus Vlt-black" href="https://vonage.com/communications-apis">Vonage.com</a>
      <a href="https://dashboard.nexmo.com/sign-up" class="Vlt-btn Vlt-btn--secondary Vlt-btn--app" data-ab="try_button_v2"><b>
          <% ab_test(:try_button_v2, "< #{t('.try-it')} />", "{ #{t('.try-it')} }", "< #{t('.get_an_api_key')} />", "{ #{t('.get_an_api_key')} }", "< #{t('.start_building')} />", "{ #{t('.start_building')} }") do |s| %>
            <%= s %>
          <% end %>
        </b></a>
    </nav>
  </header>

  <nav id="subnav" class="Nxd-header__sub">
    <a id="Vlt-sidenav-mobile-trigger"><svg><use xlink:href="/symbol/volta-icons.svg#Vlt-icon-menu"></use></svg></a>

    <div class="Nxd-header__sub__menu">
<<<<<<< HEAD
<<<<<<< HEAD:lib/nexmo_developer/app/views/layouts/partials/_header.html.erb
      <% @links = Topnav.new %>
      <% @links.items.each do |item| %>
=======
      <% Topnav.new.items.each do |item| %>
>>>>>>> 6b7f23d6
        <a href=<%= item[:url] %> class="Vlt-tabs__link <%= @navigation == item[:navigation] ? 'Vlt-tabs__link_active' : '' %>"><%= item[:name] %></a>
      <% end %>
=======
      <a href=<%= documentation_path(locale: I18n.locale) %> class="Vlt-tabs__link <%= @navigation == :documentation ? 'Vlt-tabs__link_active' : '' %>"><%= t('.documentation') %></a>
      <a href=<%= use_cases_path %> class="Vlt-tabs__link <%= @navigation == :use_case ? 'Vlt-tabs__link_active' : '' %>"><%= t('.use-cases') %></a>
      <a href=<%= api_path %> class="Vlt-tabs__link <%= @navigation == :api ? 'Vlt-tabs__link_active' : '' %>"><%= t('.api-reference') %></a>
      <a href=<%= tools_path %> class="Vlt-tabs__link <%= @navigation == :tools ? 'Vlt-tabs__link_active' : '' %>"><%= t('.sdks-and-tools') %></a>
      <a href=<%= static_path('community')%> class="Vlt-tabs__link <%= @navigation == :community ? 'Vlt-tabs__link_active' : '' %>"><%= t('.community') %></a>
      <a href=<%= extend_path %> class="Vlt-tabs__link <%= @navigation == :extend ? 'Vlt-tabs__link_active' : '' %>"><%= t('.extend') %></a>
>>>>>>> master:app/views/layouts/partials/_header.html.erb
    </div>

    <% if search_enabled? %>
      <%= form_tag '/search', method: :get do %>
        <div id="search-app">
          <input type="text" id="searchbox" name="query" placeholder="Search" name="query" autocomplete="off" value="<%= @search_term || '' %>">
        </div>
      <% end %>
    <% end %>
  </nav>
</div><|MERGE_RESOLUTION|>--- conflicted
+++ resolved
@@ -35,23 +35,9 @@
     <a id="Vlt-sidenav-mobile-trigger"><svg><use xlink:href="/symbol/volta-icons.svg#Vlt-icon-menu"></use></svg></a>
 
     <div class="Nxd-header__sub__menu">
-<<<<<<< HEAD
-<<<<<<< HEAD:lib/nexmo_developer/app/views/layouts/partials/_header.html.erb
-      <% @links = Topnav.new %>
-      <% @links.items.each do |item| %>
-=======
       <% Topnav.new.items.each do |item| %>
->>>>>>> 6b7f23d6
         <a href=<%= item[:url] %> class="Vlt-tabs__link <%= @navigation == item[:navigation] ? 'Vlt-tabs__link_active' : '' %>"><%= item[:name] %></a>
       <% end %>
-=======
-      <a href=<%= documentation_path(locale: I18n.locale) %> class="Vlt-tabs__link <%= @navigation == :documentation ? 'Vlt-tabs__link_active' : '' %>"><%= t('.documentation') %></a>
-      <a href=<%= use_cases_path %> class="Vlt-tabs__link <%= @navigation == :use_case ? 'Vlt-tabs__link_active' : '' %>"><%= t('.use-cases') %></a>
-      <a href=<%= api_path %> class="Vlt-tabs__link <%= @navigation == :api ? 'Vlt-tabs__link_active' : '' %>"><%= t('.api-reference') %></a>
-      <a href=<%= tools_path %> class="Vlt-tabs__link <%= @navigation == :tools ? 'Vlt-tabs__link_active' : '' %>"><%= t('.sdks-and-tools') %></a>
-      <a href=<%= static_path('community')%> class="Vlt-tabs__link <%= @navigation == :community ? 'Vlt-tabs__link_active' : '' %>"><%= t('.community') %></a>
-      <a href=<%= extend_path %> class="Vlt-tabs__link <%= @navigation == :extend ? 'Vlt-tabs__link_active' : '' %>"><%= t('.extend') %></a>
->>>>>>> master:app/views/layouts/partials/_header.html.erb
     </div>
 
     <% if search_enabled? %>
