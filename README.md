# Nexmo Developer

This repository is the code and content for <https://developer.nexmo.com> including the Nexmo documentation, API reference, SDKs, Tools & Community content.

## Contributions

We welcome contributions from everyone! Look at the [Contributor Guidelines](CONTRIBUTING.md) for more information.

## Running locally

The project can be run on your laptop, either directly or using Docker. These instructions have been tested for mac.

### Setup for running directly on your laptop

Before you start, you will need to make sure that you have:

- Ruby 2.5.0 + bundler
- PostgreSQL
- [Yarn](https://yarnpkg.com/en/docs/install)

To set up the project, clone this project and configure your settings:

```
$ git clone git@github.com:Nexmo/nexmo-developer.git
$ cd nexmo-developer
$ cp .env.example .env
```

Edit the `.env` file as appropriate for your platform.  Then, run the following:

```
$ bundle install
$ rake db:create
$ rake db:migrate
$ rake db:seed
$ ./bin/yarn install
$ rails s
```

You should now be able to see the site on http://localhost:3000/

### Setting up with Docker

If you don't want to install Ruby & PostgreSQL then you can use docker to sandbox Nexmo Developer into its own containers. After you [Install Docker](https://docs.docker.com/engine/installation/) run the following:

```
$ git clone git@github.com:Nexmo/nexmo-developer.git
$ cd nexmo-developer
$ cp .env.example .env
```

Edit the `.env` file as appropriate for your platform.  Then, start the web server with this command:

```
$ docker-compose up
```

At this point, open your browser to http://localhost:3000/ ... and wait (it takes about 30 seconds for the first load).

To stop the server cleanly run:

```
$ docker-compose down
```

<<<<<<< HEAD
=======
## Admin dashboard

You can access the admin dashboard by visiting `/admin`. If you've populated data via `rake db:seed` you will have an admin user with the username of `admin@nexmo.com` and password of `development`.

New admin users can be created by visiting `/admin/users` or by accessing the rails console and creating a new User like so:

```ruby
User.create!(email: 'example@example.com', password: 'password', admin: true)
```

### Pre-Commit hooks

This repository uses Yelp's [Pre-Commit framework](http://pre-commit.com/) for managing shared pre-commit hooks.

These include checks to ensure syntactic validity of XML, JSON and YAML files, as well as unfinished merge conflicts and case conflicts in filenames.

This is optional. See the pre-commit website for installation instructions.

>>>>>>> 32b22834
## Troubleshooting

#### I'm having issues with my Docker container

The image may have changed, try rebuild it with the following command:

```
$ docker-compose up --build
```

#### I get an exception `PG::ConnectionBad - could not connect to server: Connection refused` when I try to run the app.

This error indicates that PostgreSQL is not running. If you installed PostgreSQL using `brew` you can get information about how to start it by running:

```
$ brew info postgresql
```

Once PostgreSQL is running you'll need to create and migrate the database. See [Setup](#Setup) for instructions.

## Contributing

Contributions are welcome, please follow [GitHub Flow](https://guides.github.com/introduction/flow/index.html)
<|MERGE_RESOLUTION|>--- conflicted
+++ resolved
@@ -63,8 +63,6 @@
 $ docker-compose down
 ```
 
-<<<<<<< HEAD
-=======
 ## Admin dashboard
 
 You can access the admin dashboard by visiting `/admin`. If you've populated data via `rake db:seed` you will have an admin user with the username of `admin@nexmo.com` and password of `development`.
@@ -75,15 +73,6 @@
 User.create!(email: 'example@example.com', password: 'password', admin: true)
 ```
 
-### Pre-Commit hooks
-
-This repository uses Yelp's [Pre-Commit framework](http://pre-commit.com/) for managing shared pre-commit hooks.
-
-These include checks to ensure syntactic validity of XML, JSON and YAML files, as well as unfinished merge conflicts and case conflicts in filenames.
-
-This is optional. See the pre-commit website for installation instructions.
-
->>>>>>> 32b22834
 ## Troubleshooting
 
 #### I'm having issues with my Docker container
